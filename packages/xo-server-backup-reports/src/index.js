--- conflicted
+++ resolved
@@ -375,7 +375,6 @@
       })
     }
 
-<<<<<<< HEAD
     const failedVmsText = {
       default: [],
       compact: [],
@@ -392,12 +391,6 @@
       default: [],
       compact: [],
     }
-=======
-    const failedTasksText = []
-    const skippedVmsText = []
-    const successfulVmsText = []
-    const interruptedVmsText = []
->>>>>>> c38b957d
     const nagiosText = []
 
     let globalMergeSize = 0
@@ -413,7 +406,7 @@
       const { type, id } = taskLog.data ?? {}
       if (taskLog.message === 'get SR record' || taskLog.message === 'get remote adapter') {
         ++nFailures
-        failedTasksText.push(
+        failedVmsText.push(
           // It will ensure that it will never be in a nested list
           ''
         )
@@ -421,20 +414,20 @@
         try {
           if (type === 'SR') {
             const { name_label: name, uuid } = xo.getObject(id)
-            failedTasksText.push(`### ${name}`, '', `- **UUID**: ${uuid}`)
+            failedVmsText.push(`### ${name}`, '', `- **UUID**: ${uuid}`)
             nagiosText.push(`[(${type} failed) ${name} : ${taskLog.result.message} ]`)
           } else {
             const { name } = await xo.getRemote(id)
-            failedTasksText.push(`### ${name}`, '', `- **UUID**: ${id}`)
+            failedVmsText.push(`### ${name}`, '', `- **UUID**: ${id}`)
             nagiosText.push(`[(${type} failed) ${name} : ${taskLog.result.message} ]`)
           }
         } catch (error) {
           logger.warn(error)
-          failedTasksText.push(`### ${UNKNOWN_ITEM}`, '', `- **UUID**: ${id}`)
+          failedVmsText.push(`### ${UNKNOWN_ITEM}`, '', `- **UUID**: ${id}`)
           nagiosText.push(`[(${type} failed) ${id} : ${taskLog.result.message} ]`)
         }
 
-        failedTasksText.push(
+        failedVmsText.push(
           `- **Type**: ${type}`,
           ...getTemporalDataMarkdown(taskLog.end, taskLog.start, formatDate),
           ...getWarningsMarkdown(taskLog.warnings),
@@ -569,25 +562,17 @@
           nagiosText.push(`[(Skipped) ${vm !== undefined ? vm.name_label : 'undefined'} : ${taskLog.result.message} ]`)
         } else {
           ++nFailures
-<<<<<<< HEAD
           const common = [...text, `- **Error**: ${taskLog.result.message}`]
           failedVmsText.default.push(...common)
           failedVmsText.compact.push(...common)
-=======
-          failedTasksText.push(...text, `- **Error**: ${taskLog.result.message}`)
->>>>>>> c38b957d
 
           nagiosText.push(`[(Failed) ${vm !== undefined ? vm.name_label : 'undefined'} : ${taskLog.result.message} ]`)
         }
       } else {
         if (taskLog.status === 'failure') {
           ++nFailures
-<<<<<<< HEAD
           failedVmsText.default.push(...text, ...subText)
           failedVmsText.compact.push(...text)
-=======
-          failedTasksText.push(...text, ...subText)
->>>>>>> c38b957d
           nagiosText.push(`[${vm !== undefined ? vm.name_label : 'undefined'}: (failed)[${failedSubTasks.toString()}]]`)
         } else if (taskLog.status === 'interrupted') {
           ++nInterrupted
@@ -619,13 +604,9 @@
     const slackMarkdown = [...markdown]
 
     if (nFailures !== 0) {
-<<<<<<< HEAD
       const common = ['---', '', `## ${nFailures} Failure${nFailures === 1 ? '' : 's'}`, '']
       markdown.push(...common, ...failedVmsText.default)
       slackMarkdown.push(...common, ...failedVmsText.compact)
-=======
-      markdown.push('---', '', `## ${nFailures} Failure${nFailures === 1 ? '' : 's'}`, '', ...failedTasksText)
->>>>>>> c38b957d
     }
 
     if (nSkipped !== 0) {
