import Cookies from 'js-cookie'
import React from 'react'
import { FormattedMessage, IntlProvider } from 'react-intl'
import { HashRouter as Router, Switch, Route, Link } from 'react-router-dom'
import { Map } from 'immutable'
import { withState } from 'reaclette'

import Button from '../components/Button'
import messagesEn from '../lang/en.json'
import Pools from './Pools'
import Signin from './Signin/index'
import StyleGuide from './StyleGuide/index'
import TabConsole from './TabConsole'
import XapiConnection, { ObjectsByType, Vm } from '../libs/xapi'

interface ParentState {
  objectsByType: ObjectsByType
  xapi: XapiConnection
}

interface State {
  connected: boolean
  error: JSX.Element
  xapiHostname: string
}

interface Props {}

interface ParentEffects {}

interface Effects {
  connectToXapi: (password: string, rememberMe: boolean) => void
  disconnect: () => void
}

interface Computed {
  objectsFetched: boolean
  url: string
  vms?: Map<string, Vm>
}

const App = withState<State, Props, Effects, Computed, ParentState, ParentEffects>(
  {
    initialState: () => ({
      connected: Cookies.get('sessionId') !== undefined,
      error: '',
      objectsByType: undefined,
      xapi: undefined,
      xapiHostname: process.env.XAPI_HOST || window.location.host,
    }),
    effects: {
      initialize: async function () {
        const xapi = (this.state.xapi = new XapiConnection())

        xapi.on('connected', () => {
          this.state.connected = true
        })

        xapi.on('disconnected', () => {
          this.state.connected = false
        })

        xapi.on('objects', (objectsByType: ObjectsByType) => {
          this.state.objectsByType = objectsByType
        })

        try {
          await xapi.reattachSession(this.state.url)
        } catch (err) {
          if (err.code !== 'SESSION_INVALID') {
            throw err
          }

          console.log('Session ID is invalid. Asking for credentials.')
        }
      },
      connectToXapi: async function (password, rememberMe = false) {
        try {
          await this.state.xapi.connect({
            url: this.state.url,
            user: 'root',
            password,
            rememberMe,
          })
        } catch (err) {
          if (err.code !== 'SESSION_AUTHENTICATION_FAILED') {
            throw err
          }

          this.state.error = <FormattedMessage id='badCredentials' />
        }
      },
      disconnect: async function () {
        await this.state.xapi.disconnect()
        this.state.connected = false
      },
    },
    computed: {
      objectsFetched: state => state.objectsByType !== undefined,
      vms: state =>
        state.objectsFetched
          ? state.objectsByType
              ?.get('VM')
              ?.filter((vm: Vm) => !vm.is_control_domain && !vm.is_a_snapshot && !vm.is_a_template)
          : undefined,
      url: state => `${window.location.protocol}//${state.xapiHostname}`,
    },
  },
  ({ effects, state }) => (
    <IntlProvider messages={messagesEn} locale='en'>
      {!state.connected ? (
        <Signin />
      ) : !state.objectsFetched ? (
        <FormattedMessage id='loading' />
      ) : (
<<<<<<< HEAD
        <Router>
          <Switch>
            <Route exact path='/styleguide'>
              <StyleGuide />
            </Route>
            <Route exact path='/'>
              <p>There are {state.objectsByType?.size || 0} types!</p>
              <Link to='/pools'>Pools list</Link>
              {state.vms !== undefined && (
                <>
                  <p>There are {state.vms.size} VMs!</p>
                  <ul>
                    {state.vms.valueSeq().map((vm: Vm) => (
                      <li key={vm.$id}>
                        <Link to={vm.$id}>
                          {vm.name_label} - {vm.name_description} ({vm.power_state})
                        </Link>
                      </li>
                    ))}
                  </ul>
                </>
              )}
            </Route>
            <Route path='/pools/'>
              <Pools />
            </Route>
            <Route exact path='/:id' render={({ match }) => <TabConsole vmId={match.params.id} />} />{' '}
          </Switch>
        </Router>
=======
        <>
          <Button onClick={() => effects.disconnect()}>
            <FormattedMessage id='disconnect' />
          </Button>
          <Router>
            <Switch>
              <Route exact path='/styleguide'><StyleGuide /></Route>
              <Route exact path='/'>
                <p>There are {state.objectsByType?.size || 0} types!</p>
                {state.vms !== undefined && (
                  <>
                    <p>There are {state.vms.size} VMs!</p>
                    <ul>
                      {state.vms.valueSeq().map((vm: Vm) => (
                        <li key={vm.$id}>
                          <Link to={vm.$id}>
                            {vm.name_label} - {vm.name_description} ({vm.power_state})
                          </Link>
                        </li>
                      ))}
                    </ul>
                  </>
                )}
              </Route>
              <Route path='/:id' render={({ match }) => <TabConsole vmId={match.params.id} />} />
            </Switch>
          </Router>
        </>
>>>>>>> d6c12f14
      )}
    </IntlProvider>
  )
)

export default App<|MERGE_RESOLUTION|>--- conflicted
+++ resolved
@@ -113,37 +113,6 @@
       ) : !state.objectsFetched ? (
         <FormattedMessage id='loading' />
       ) : (
-<<<<<<< HEAD
-        <Router>
-          <Switch>
-            <Route exact path='/styleguide'>
-              <StyleGuide />
-            </Route>
-            <Route exact path='/'>
-              <p>There are {state.objectsByType?.size || 0} types!</p>
-              <Link to='/pools'>Pools list</Link>
-              {state.vms !== undefined && (
-                <>
-                  <p>There are {state.vms.size} VMs!</p>
-                  <ul>
-                    {state.vms.valueSeq().map((vm: Vm) => (
-                      <li key={vm.$id}>
-                        <Link to={vm.$id}>
-                          {vm.name_label} - {vm.name_description} ({vm.power_state})
-                        </Link>
-                      </li>
-                    ))}
-                  </ul>
-                </>
-              )}
-            </Route>
-            <Route path='/pools/'>
-              <Pools />
-            </Route>
-            <Route exact path='/:id' render={({ match }) => <TabConsole vmId={match.params.id} />} />{' '}
-          </Switch>
-        </Router>
-=======
         <>
           <Button onClick={() => effects.disconnect()}>
             <FormattedMessage id='disconnect' />
@@ -153,6 +122,7 @@
               <Route exact path='/styleguide'><StyleGuide /></Route>
               <Route exact path='/'>
                 <p>There are {state.objectsByType?.size || 0} types!</p>
+                <Link to='/pools'>Pools list</Link>
                 {state.vms !== undefined && (
                   <>
                     <p>There are {state.vms.size} VMs!</p>
@@ -168,11 +138,13 @@
                   </>
                 )}
               </Route>
-              <Route path='/:id' render={({ match }) => <TabConsole vmId={match.params.id} />} />
+              <Route path='/pools/'>
+              <Pools />
+            </Route>
+            <Route exact path='/:id' render={({ match }) => <TabConsole vmId={match.params.id} />} />{' '}
             </Switch>
           </Router>
         </>
->>>>>>> d6c12f14
       )}
     </IntlProvider>
   )
