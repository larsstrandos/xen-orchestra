import React from 'react'
<<<<<<< HEAD
=======
import styled from 'styled-components'
>>>>>>> bddb8dda
import { FormattedMessage } from 'react-intl'
import { Map } from 'immutable'
import { withState } from 'reaclette'

import Table, { TableColumn } from '../../components/Table'
import { Network, ObjectsByType, Pif } from '../../libs/xapi'

interface ParentState {
  objectsByType: ObjectsByType
}

interface State {}

interface Props {
  poolId: string
}

interface ParentEffects {}

interface Effects {}

interface Computed {
  managementPIFs?: Map<string, Pif>
  networks?: Map<string, Network>
  objectsFetched: boolean
  PIFs?: Map<string, Pif>
}

const COLUMNS: TableColumn[] = [
  {
    itemRenderer: (pif: Pif) => pif.device,
    name: <FormattedMessage id='device' />,
  },
  {
    itemRenderer: (pif: Pif) => pif.DNS,
    name: <FormattedMessage id='DNS' />,
  },
  {
    itemRenderer: (pif: Pif) => pif.gateway,
    name: <FormattedMessage id='gateway' />,
  },
  {
    itemRenderer: (pif: Pif) => pif.IP,
    name: <FormattedMessage id='IP' />,
  },
]

const PoolNetwork = withState<State, Props, Effects, Computed, ParentState, ParentEffects>(
  {
    computed: {
      managementPIFs: state => state.PIFs?.filter(pif => pif.management),
      networks: (state, props) =>
        state.objectsFetched
          ? state.objectsByType.get('network')?.filter(network => network.$pool.$id === props.poolId)
          : undefined,
      objectsFetched: state => state.objectsByType !== undefined,
      PIFs: state =>
        state.objectsByType.get('PIF')?.filter(pif => state.networks?.find(network => network.$ref === pif.network)),
    },
  },
<<<<<<< HEAD
  ({ state }) => <Table collections={state.managementPIFs} columns={COLUMNS} />
=======
  ({ state }) => (
    <Table>
      <thead>
        <tr>
          <td>
            <FormattedMessage id='device' />
          </td>
          <td>
            <FormattedMessage id='DNS' />
          </td>
          <td>
            <FormattedMessage id='gateway' />
          </td>
          <td>
            <FormattedMessage id='IP' />
          </td>
        </tr>
      </thead>
      <tbody>
        {state.managementPIFs?.valueSeq().map(pif => (
          <tr key={pif.$id}>
            <td>{pif.device}</td>
            <td>{pif.DNS}</td>
            <td>{pif.gateway}</td>
            <td>{pif.IP}</td>
          </tr>
        ))}
      </tbody>
    </Table>
  )
>>>>>>> bddb8dda
)

export default PoolNetwork<|MERGE_RESOLUTION|>--- conflicted
+++ resolved
@@ -1,8 +1,5 @@
 import React from 'react'
-<<<<<<< HEAD
-=======
 import styled from 'styled-components'
->>>>>>> bddb8dda
 import { FormattedMessage } from 'react-intl'
 import { Map } from 'immutable'
 import { withState } from 'reaclette'
@@ -63,40 +60,7 @@
         state.objectsByType.get('PIF')?.filter(pif => state.networks?.find(network => network.$ref === pif.network)),
     },
   },
-<<<<<<< HEAD
   ({ state }) => <Table collections={state.managementPIFs} columns={COLUMNS} />
-=======
-  ({ state }) => (
-    <Table>
-      <thead>
-        <tr>
-          <td>
-            <FormattedMessage id='device' />
-          </td>
-          <td>
-            <FormattedMessage id='DNS' />
-          </td>
-          <td>
-            <FormattedMessage id='gateway' />
-          </td>
-          <td>
-            <FormattedMessage id='IP' />
-          </td>
-        </tr>
-      </thead>
-      <tbody>
-        {state.managementPIFs?.valueSeq().map(pif => (
-          <tr key={pif.$id}>
-            <td>{pif.device}</td>
-            <td>{pif.DNS}</td>
-            <td>{pif.gateway}</td>
-            <td>{pif.IP}</td>
-          </tr>
-        ))}
-      </tbody>
-    </Table>
-  )
->>>>>>> bddb8dda
 )
 
 export default PoolNetwork