--- conflicted
+++ resolved
@@ -152,10 +152,9 @@
       file = file.fd
     }
     const uploadParams = this._createParams(file)
-<<<<<<< HEAD
     let fileSize
     try {
-      fileSize = +(await this._s3.headObject(uploadParams).promise()).ContentLength
+      fileSize = +(await this._s3.headObject(uploadParams)).ContentLength
     } catch (e) {
       if (e.code === 'NotFound') {
         fileSize = 0
@@ -165,13 +164,7 @@
     }
     if (fileSize < MIN_PART_SIZE) {
       const resultBuffer = Buffer.alloc(Math.max(fileSize, position + buffer.length))
-      const fileContent = fileSize ? (await this._s3.getObject(uploadParams).promise()).Body : Buffer.alloc(0)
-=======
-    const fileSize = +(await this._s3.headObject(uploadParams)).ContentLength
-    if (fileSize < MIN_PART_SIZE) {
-      const resultBuffer = Buffer.alloc(Math.max(fileSize, position + buffer.length))
-      const fileContent = (await this._s3.getObject(uploadParams)).Body
->>>>>>> 54a85a8d
+      const fileContent = fileSize ? (await this._s3.getObject(uploadParams)).Body : Buffer.alloc(0)
       fileContent.copy(resultBuffer)
       buffer.copy(resultBuffer, position)
       await this._s3.putObject({ ...uploadParams, Body: resultBuffer })
